#! /usr/bin/env python3
"""
Local Rule Extraction for TabNet using Influence Functions + Rule Induction

This module extracts faithful, human-readable local decision rules for TabNet 
predictions using Influence Functions. Designed for eventual aggregation into 
global rules
"""

import numpy as np
import pandas as pd
from typing import Dict, List, Tuple, Optional
from sklearn.tree import DecisionTreeClassifier, export_text, plot_tree
from sklearn.cluster import KMeans, DBSCAN
from sklearn.preprocessing import StandardScaler
import torch
import matplotlib.pyplot as plt
from matplotlib import pyplot


class LocalRuleExtractor:
    """
    Extracts local symbolic rules from TabNet predictions using influence functions.
    
    Pipeline:
    1. Identify influential training samples (S_plus, S_minus)
    2. Cluster influential samples by features, logits, and influence sign
    3. Derive local symbolic rules from each cluster using decision trees
    """
    
    def __init__(self, model, feature_names: List[str], n_clusters: int = 3, 
<<<<<<< HEAD
                 max_depth: int = 5, min_samples_split: int = 10, device='cpu'):
=======
                 max_depth: int = 5, min_samples_split: int = 10,
                 categorical_indices: Optional[List[int]] = None):
>>>>>>> 96f7a19e
        """
        Args:
            model: Trained TabNet model (wrapped with TabNetWrapper)
            feature_names: List of feature names for rule interpretation
            n_clusters: Number of clusters for influential samples
            max_depth: Maximum depth for decision trees
            min_samples_split: Minimum samples to split a node
            categorical_indices: List of indices for categorical features (to preserve categorical nature)
        """
        self.device=device
        self.model= model.to(device)
        self.feature_names = feature_names
        self.n_clusters = n_clusters
        self.max_depth = max_depth
        self.min_samples_split = min_samples_split
        self.categorical_indices = categorical_indices if categorical_indices is not None else []
        self.model.eval()
    
    def get_influential_samples_from_csv(self, csv_path: str, test_id: int,
                                         top_k: int = 50) -> Tuple[np.ndarray, np.ndarray, np.ndarray, np.ndarray]:
        """
        Step 1: Identify influential training samples from CSV file.
        
        Args:
            csv_path: Path to CSV file with columns: train_id, test_id, influence
            test_id: Test sample ID
            top_k: Number of top helpful/harmful samples to consider
            
        Returns:
            helpful_indices: Indices of helpful samples in training set
            harmful_indices: Indices of harmful samples in training set
            helpful_influences: Influence values for helpful samples
            harmful_influences: Influence values for harmful samples
        """
        df = pd.read_csv(csv_path)
        
        test_df = df[df['test_id'] == test_id].copy()
        
        if len(test_df) == 0:
            raise ValueError(f"No influences found for test_id {test_id} in CSV")
        
        # Sort by influence and get top helpful (positive) and harmful (negative)
        test_df = test_df.sort_values('influence', ascending=False)
        helpful_df = test_df[test_df['influence'] > 0].head(top_k)
        harmful_df = test_df[test_df['influence'] < 0].tail(top_k)
        
        helpful_indices = helpful_df['train_id'].values.astype(int)
        harmful_indices = harmful_df['train_id'].values.astype(int)
        helpful_influences = helpful_df['influence'].values
        harmful_influences = harmful_df['influence'].values
        
        return helpful_indices, harmful_indices, helpful_influences, harmful_influences
    
    def get_influential_samples(self, influence_results: Dict, test_id: int, 
                                top_k: int = 50) -> Tuple[np.ndarray, np.ndarray, np.ndarray, np.ndarray]:
        """
        Args:
            influence_results: Dictionary with influence results
            test_id: Test sample ID
            top_k: Number of top helpful/harmful samples to consider
            
        Returns:
            S_plus_features: Feature values of helpful samples
            S_minus_features: Feature values of harmful samples
            S_plus_indices: Indices of helpful samples in training set
            S_minus_indices: Indices of harmful samples in training set
        """
        if str(test_id) not in influence_results:
            raise ValueError(f"Test ID {test_id} not found in influence_results")
        
        result = influence_results[str(test_id)] 
        influences = np.array(result['influence']) # influence of each training point
        helpful_indices = np.array(result['helpful'][:top_k]) # most helpful training points
        harmful_indices = np.array(result['harmful'][:top_k]) # most harmful training points
        
        return helpful_indices, harmful_indices, influences[helpful_indices], influences[harmful_indices]
    
    def get_model_predictions(self, X: np.ndarray) -> Tuple[np.ndarray, np.ndarray]:
        """
        Get model predictions and logits for given samples.
        
        Args:
            X: Feature matrix
            
        Returns:
            predictions: Predicted classes
            logits: Raw model outputs (before softmax)
        """
        with torch.no_grad():
            X_tensor = torch.tensor(X, dtype=torch.float32).to(self.device)
            logits = self.model(X_tensor).numpy()
            predictions = np.argmax(logits, axis=1)
        
        return predictions, logits
    
    def cluster_influential_samples(self, X_train: np.ndarray, 
                                    helpful_indices: np.ndarray,
                                    harmful_indices: np.ndarray,
                                    helpful_influences: np.ndarray,
                                    harmful_influences: np.ndarray,
                                    clustering_method: str = 'kmeans') -> Dict:
        """
        Step 2: Cluster influential samples by features, logits, and influence sign.
        
        Args:
            X_train: Full training feature matrix
            helpful_indices: Indices of helpful training samples
            harmful_indices: Indices of harmful training samples
            helpful_influences: Influence values for helpful samples
            harmful_influences: Influence values for harmful samples
            clustering_method: 'kmeans' or 'dbscan'
            
        Returns:
            Dictionary with cluster assignments and metadata
        """
        # Get features and predictions for influential samples
        S_plus_features = X_train[helpful_indices]
        S_minus_features = X_train[harmful_indices]
        
        S_plus_preds, S_plus_logits = self.get_model_predictions(S_plus_features)
        S_minus_preds, S_minus_logits = self.get_model_predictions(S_minus_features)
        
        # Combine all influential samples
        all_features = np.vstack([S_plus_features, S_minus_features])
        all_logits = np.vstack([S_plus_logits, S_minus_logits])
        all_influences = np.concatenate([helpful_influences, harmful_influences])
        all_labels = np.concatenate([S_plus_preds, S_minus_preds])
        all_indices = np.concatenate([helpful_indices, harmful_indices])
        influence_signs = np.concatenate([np.ones(len(helpful_indices)), 
                                         -np.ones(len(harmful_indices))])
        
        # Separate categorical and continuous features
        n_samples, n_features = all_features.shape
        categorical_mask = np.array([i in self.categorical_indices for i in range(n_features)])
        continuous_mask = ~categorical_mask
        
        # Handle categorical features: use mode-based clustering or distance metric
        # For categorical features, we'll use a distance-based approach that preserves categorical nature
        categorical_features = all_features[:, categorical_mask] if categorical_mask.any() else None
        continuous_features = all_features[:, continuous_mask] if continuous_mask.any() else None
        
        # Prepare clustering features
        clustering_parts = []
        
        # Continuous features: standardize
        if continuous_features is not None and continuous_features.shape[1] > 0:
            scaler = StandardScaler()
            continuous_scaled = scaler.fit_transform(continuous_features)
            clustering_parts.append(continuous_scaled)
        else:
            scaler = None
        
        # Categorical features: use one-hot encoding or mode-based distance
        # For now, we'll use a simple approach: treat categorical as ordinal but use mode for cluster centers
        if categorical_features is not None and categorical_features.shape[1] > 0:
            # For categorical, we can use a distance metric that works with integers
            # Or use mode-based clustering. For simplicity, we'll scale them differently
            # Use min-max scaling to [0, 1] range to preserve relative distances
            from sklearn.preprocessing import MinMaxScaler
            cat_scaler = MinMaxScaler()
            categorical_scaled = cat_scaler.fit_transform(categorical_features)
            clustering_parts.append(categorical_scaled)
        else:
            cat_scaler = None
        
        # Add logits, influences, and influence signs (these are always continuous)
        logits_scaled = StandardScaler().fit_transform(all_logits)
        influences_scaled = StandardScaler().fit_transform(all_influences.reshape(-1, 1))
        
        clustering_parts.extend([logits_scaled, influences_scaled, influence_signs.reshape(-1, 1)])
        
        # Combine all features for clustering
        clustering_features = np.hstack(clustering_parts) if len(clustering_parts) > 1 else clustering_parts[0]
        
        # Perform clustering
        # For mixed data, we can still use kmeans but with better initialization
        # Alternatively, use a method that handles mixed data better
        if clustering_method == 'kmeans':
            # Use kmeans with k-means++ initialization (works better for mixed data)
            clusterer = KMeans(n_clusters=self.n_clusters, random_state=42, n_init=10, init='k-means++')
            cluster_labels = clusterer.fit_predict(clustering_features)
        elif clustering_method == 'dbscan':
            clusterer = DBSCAN(eps=0.5, min_samples=5)
            cluster_labels = clusterer.fit_predict(clustering_features)
        elif clustering_method == 'mode':
            # Mode-based clustering for categorical data
            # Cluster based on mode of categorical features + kmeans for continuous
            cluster_labels = self._mode_based_clustering(
                all_features, categorical_mask, self.n_clusters
            )
            clusterer = None  # Mode-based doesn't return a clusterer object
        else:
            raise ValueError(f"Unknown clustering method: {clustering_method}. Use 'kmeans', 'dbscan', or 'mode'")
        
        return {
            'cluster_labels': cluster_labels,
            'features': all_features,
            'logits': all_logits,
            'predictions': all_labels,
            'influences': all_influences,
            'indices': all_indices,
            'influence_signs': influence_signs,
            'scaler': scaler,
            'cat_scaler': cat_scaler,
            'clusterer': clusterer,
            'categorical_mask': categorical_mask
        }
    
    def _mode_based_clustering(self, features: np.ndarray, categorical_mask: np.ndarray, 
                               n_clusters: int) -> np.ndarray:
        """
        Mode-based clustering for mixed categorical/continuous data.
        
        For categorical features, uses mode (most common value) per cluster.
        For continuous features, uses kmeans.
        """
        n_samples = features.shape[0]
        
        # If we have categorical features, use them for initial clustering
        if categorical_mask.any():
            categorical_features = features[:, categorical_mask]
            
            # Group samples by their categorical feature combinations
            # Create a hash for each sample's categorical values
            cat_hashes = []
            for i in range(n_samples):
                cat_hash = hash(tuple(categorical_features[i].astype(int)))
                cat_hashes.append(cat_hash)
            
            # Find unique categorical patterns
            unique_patterns = {}
            for i, cat_hash in enumerate(cat_hashes):
                if cat_hash not in unique_patterns:
                    unique_patterns[cat_hash] = []
                unique_patterns[cat_hash].append(i)
            
            # Use categorical patterns for initial clustering
            cluster_labels = np.zeros(n_samples, dtype=int)
            
            if len(unique_patterns) <= n_clusters:
                # Fewer patterns than clusters: assign each pattern to a cluster
                for cluster_id, (pattern_hash, indices) in enumerate(unique_patterns.items()):
                    for idx in indices:
                        cluster_labels[idx] = cluster_id
                
                # If we have fewer patterns than desired clusters, split larger clusters
                if len(unique_patterns) < n_clusters:
                    # Use continuous features to further split clusters
                    continuous_features = features[:, ~categorical_mask] if (~categorical_mask).any() else None
                    if continuous_features is not None and continuous_features.shape[1] > 0:
                        # Refine clusters using continuous features
                        from sklearn.cluster import KMeans
                        next_cluster_id = len(unique_patterns)
                        for pattern_id in range(len(unique_patterns)):
                            pattern_mask = cluster_labels == pattern_id
                            if pattern_mask.sum() > 1 and next_cluster_id < n_clusters:
                                # Split this cluster using continuous features
                                sub_features = continuous_features[pattern_mask]
                                n_sub_clusters = min(n_clusters - next_cluster_id + 1, len(sub_features), pattern_mask.sum())
                                if n_sub_clusters > 1:
                                    sub_kmeans = KMeans(n_clusters=n_sub_clusters, 
                                                       random_state=42, n_init=10)
                                    sub_labels = sub_kmeans.fit_predict(sub_features)
                                    # Update cluster labels
                                    for idx, sub_label in zip(np.where(pattern_mask)[0], sub_labels):
                                        cluster_labels[idx] = next_cluster_id + sub_label - 1
                                    next_cluster_id += n_sub_clusters
            else:
                # More patterns than clusters: group similar patterns
                # Create pattern representatives (one sample per pattern)
                pattern_reps = []
                pattern_to_idx = {}
                for pattern_idx, (pattern_hash, indices) in enumerate(unique_patterns.items()):
                    # Use first sample of each pattern as representative
                    pattern_reps.append(categorical_features[indices[0]])
                    pattern_to_idx[pattern_hash] = pattern_idx
                
                # Cluster patterns using kmeans
                from sklearn.cluster import KMeans
                pattern_reps_array = np.array(pattern_reps)
                cat_kmeans = KMeans(n_clusters=n_clusters, random_state=42, n_init=10)
                pattern_cluster_map = cat_kmeans.fit_predict(pattern_reps_array)
                
                # Create mapping from pattern hash to cluster
                pattern_hash_to_cluster = {}
                for pattern_hash, pattern_idx in pattern_to_idx.items():
                    pattern_hash_to_cluster[pattern_hash] = pattern_cluster_map[pattern_idx]
                
                # Assign samples to clusters based on their pattern's cluster
                for i, cat_hash in enumerate(cat_hashes):
                    cluster_labels[i] = pattern_hash_to_cluster[cat_hash]
            
            return cluster_labels
        
        # Fallback to kmeans on all features
        from sklearn.cluster import KMeans
        clusterer = KMeans(n_clusters=n_clusters, random_state=42, n_init=10)
        return clusterer.fit_predict(features)
    
    def extract_rules_from_cluster(self, cluster_data: Dict, cluster_id: int,
                                   X_train: np.ndarray, y_train: np.ndarray) -> Dict:
        """
        Step 3: Derive local symbolic rules from a cluster using decision trees.
        
        Args:
            cluster_data: Output from cluster_influential_samples
            cluster_id: ID of cluster to extract rules from
            X_train: Full training feature matrix
            y_train: Full training labels
            
        Returns:
            Dictionary with explanation and counterfactual rules
        """
        # Get samples in this cluster
        cluster_mask = cluster_data['cluster_labels'] == cluster_id
        if cluster_mask.sum() < self.min_samples_split:
            return {
                'cluster_id': cluster_id,
                'n_samples': cluster_mask.sum(),
                'explanation_rule': None,
                'counterfactual_rule': None,
                'tree': None
            }
        
        cluster_features = cluster_data['features'][cluster_mask]
        cluster_labels = cluster_data['predictions'][cluster_mask]
        cluster_indices = cluster_data['indices'][cluster_mask]
        cluster_influences = cluster_data['influences'][cluster_mask]
        
        # Fit decision tree on cluster
        tree = DecisionTreeClassifier(
            max_depth=self.max_depth,
            min_samples_split=self.min_samples_split,
            random_state=42
        )
        tree.fit(cluster_features, cluster_labels)
        
        # Extract explanation rule (most common prediction path)
        most_common_label = np.bincount(cluster_labels).argmax()
        
        # Use comprehensive rule extraction with multiple fallback strategies
        explanation_rule = self._extract_rule_comprehensive(
            tree, cluster_features, cluster_labels, most_common_label
        )
        
        # Find counterfactual: nearest cluster with different dominant label
        counterfactual_rule = None
        try:
            counterfactual_rule = self._find_counterfactual_rule(
                cluster_data, cluster_id, cluster_features, most_common_label,
                X_train, y_train
            )
        except (ValueError, AttributeError):
            pass  # Counterfactual is optional
        
        return {
            'cluster_id': cluster_id,
            'n_samples': cluster_mask.sum(),
            'dominant_label': int(most_common_label),
            'mean_influence': float(cluster_influences.mean()),
            'explanation_rule': explanation_rule,
            'counterfactual_rule': counterfactual_rule,
            'tree': tree,
            'cluster_indices': cluster_indices.tolist(),
            'cluster_features': cluster_features.tolist() if len(cluster_features) < 100 else None  # Store for visualization
        }
    
    def _extract_rule_from_tree(self, tree: DecisionTreeClassifier, 
                                X: np.ndarray, target_label: int,
                                is_explanation: bool = True) -> Optional[str]:
        """Extract a human-readable rule from decision tree.
        
        Returns None if no valid path can be found (instead of vague rule).
        """
        # Find paths leading to target label using sklearn's decision_path
        paths = []
        for i in range(len(X)):
            sample = X[i:i+1]
            pred = tree.predict(sample)[0]
            
            if pred == target_label:
                # Use sklearn's decision_path for accurate path tracing
                path = self._trace_tree_path_sklearn(tree, sample[0], target_label)
                if path and len(path) > 0:
                    paths.append(path)
        
        if not paths:
            # Try alternative: find any leaf node with target_label
            path = self._find_any_path_to_label(tree, target_label)
            if path:
                paths.append(path)
        
        if not paths:
            # If still no paths, return None instead of vague rule
            return None
        
        # Use most common path or simplest path
        if is_explanation:
            # For explanation, use the most common path
            path_str = self._paths_to_rule(paths, target_label)
        else:
            # For counterfactual, use minimal change path
            path_str = self._paths_to_rule(paths, target_label, minimal=True)
        
        return path_str
    
    def _trace_tree_path_sklearn(self, tree: DecisionTreeClassifier, sample: np.ndarray,
                                 target_label: int) -> Optional[List[Tuple[str, float, str]]]:
        """Trace a path through the decision tree using sklearn's decision_path."""
        sample = sample.reshape(1, -1)
        decision_path = tree.decision_path(sample)
        node_indicator = decision_path.toarray()[0]
        
        # Get the leaf node reached
        leaf_id = tree.apply(sample)[0]
        
        # Check if leaf predicts target_label
        leaf_value = tree.tree_.value[leaf_id][0]
        if np.argmax(leaf_value) != target_label:
            return None
        
        # Trace path from root to leaf
        path = []
        node_id = 0
        
        while node_id != leaf_id:
            if node_indicator[node_id] == 0:
                break
                
            # Check if this is a leaf
            if tree.tree_.children_left[node_id] == tree.tree_.children_right[node_id]:
                break
            
            feature_idx = tree.tree_.feature[node_id]
            threshold = tree.tree_.threshold[node_id]
            
            if feature_idx < 0:  # Invalid feature index
                break
                
            feature_name = self.feature_names[feature_idx] if feature_idx < len(self.feature_names) else f"feature_{feature_idx}"
            
            # Determine which child to go to
            if sample[0][feature_idx] <= threshold:
                path.append((feature_name, threshold, "<="))
                node_id = tree.tree_.children_left[node_id]
            else:
                path.append((feature_name, threshold, ">"))
                node_id = tree.tree_.children_right[node_id]
        
        return path if len(path) > 0 else None
    
    def _find_any_path_to_label(self, tree: DecisionTreeClassifier, target_label: int) -> Optional[List[Tuple[str, float, str]]]:
        """Find any path in the tree that leads to target_label by examining leaf nodes."""
        # Find all leaf nodes with target_label
        leaves_with_label = []
        for node_id in range(tree.tree_.node_count):
            if tree.tree_.children_left[node_id] == tree.tree_.children_right[node_id]:  # Leaf node
                leaf_value = tree.tree_.value[node_id][0]
                if np.argmax(leaf_value) == target_label:
                    leaves_with_label.append(node_id)
        
        if not leaves_with_label:
            return None
        
        # Trace path from root to first matching leaf
        target_leaf = leaves_with_label[0]
        path = []
        node_id = 0
        
        def trace_to_leaf(node_id, target_leaf, path):
            if node_id == target_leaf:
                return path, True
            
            if tree.tree_.children_left[node_id] == tree.tree_.children_right[node_id]:
                return path, False  # Reached a leaf but not the target
            
            feature_idx = tree.tree_.feature[node_id]
            threshold = tree.tree_.threshold[node_id]
            
            if feature_idx < 0:
                return path, False
            
            feature_name = self.feature_names[feature_idx] if feature_idx < len(self.feature_names) else f"feature_{feature_idx}"
            
            # Try left child
            left_path = path + [(feature_name, threshold, "<=")]
            result_path, found = trace_to_leaf(tree.tree_.children_left[node_id], target_leaf, left_path)
            if found:
                return result_path, True
            
            # Try right child
            right_path = path + [(feature_name, threshold, ">")]
            result_path, found = trace_to_leaf(tree.tree_.children_right[node_id], target_leaf, right_path)
            if found:
                return result_path, True
            
            return path, False
        
        path, found = trace_to_leaf(node_id, target_leaf, [])
        return path if found and len(path) > 0 else None
    
    def _extract_rule_from_tree_with_labels(self, tree: DecisionTreeClassifier,
                                           X: np.ndarray, y: np.ndarray) -> Optional[str]:
        """Extract rule using actual labels from the cluster (fallback method)."""
        # Get unique labels in cluster
        unique_labels = np.unique(y)
        if len(unique_labels) == 0:
            return None
        
        # Try to extract rule for the most common label
        most_common_label = np.bincount(y).argmax()
        print(f"The dominant label is : {most_common_label}")
        
        # Find samples with this label
        label_mask = y == most_common_label
        if label_mask.sum() == 0:
            return None
        
        # Use first sample with this label
        sample_idx = np.where(label_mask)[0][0]
        sample = X[sample_idx:sample_idx+1]
        
        # Trace path
        path = self._trace_tree_path_sklearn(tree, sample[0], most_common_label)
        if path and len(path) > 0:
            conditions = []
            for feature_name, threshold, op in path:
                if op == "<=":
                    conditions.append(f"{feature_name} <= {threshold:.4f}")
                else:
                    conditions.append(f"{feature_name} > {threshold:.4f}")
            return "IF " + " AND ".join(conditions) + f" THEN class = {most_common_label}"
        
        return None
    
    def _extract_rule_comprehensive(self, tree: DecisionTreeClassifier,
                                   X: np.ndarray, y: np.ndarray, 
                                   target_label: int) -> str:
        """
        Comprehensive rule extraction using multiple strategies.
        Ensures a rule is always returned for each cluster.
        
        Based on techniques from "Local Rule-Based Explanations of Black Box Decision Systems"
        
        Strategy 1: Extract all paths to target label and use most representative
        Strategy 2: Extract rule from tree structure directly (all leaves with target)
        Strategy 3: Use sample-based path extraction
        Strategy 4: Generate rule from most important features in cluster
        """
        # Strategy 1: Extract all paths to target label from tree structure
        # This is the most robust method - directly extracts from tree structure
        all_paths = self._extract_all_paths_to_label(tree, target_label)
        if all_paths:
            # Use the path with the most samples (most representative)
            # This ensures we get the most common pattern in the cluster
            best_path = max(all_paths, key=lambda p: p['n_samples'])
            if best_path['path'] and len(best_path['path']) > 0:
                conditions = []
                for feature_name, threshold, op in best_path['path']:
                    if op == "<=":
                        conditions.append(f"{feature_name} <= {threshold:.4f}")
                    else:
                        conditions.append(f"{feature_name} > {threshold:.4f}")
                return "IF " + " AND ".join(conditions) + f" THEN class = {target_label}"
        
        # Strategy 2: Try sample-based path extraction
        paths = []
        for i in range(len(X)):
            sample = X[i:i+1]
            pred = tree.predict(sample)[0]
            if pred == target_label:
                path = self._trace_tree_path_sklearn(tree, sample[0], target_label)
                if path and len(path) > 0:
                    paths.append(path)
        
        if paths:
            # Use the first path (simplest)
            path = paths[0]
            conditions = []
            for feature_name, threshold, op in path:
                if op == "<=":
                    conditions.append(f"{feature_name} <= {threshold:.4f}")
                else:
                    conditions.append(f"{feature_name} > {threshold:.4f}")
            return "IF " + " AND ".join(conditions) + f" THEN class = {target_label}"
        
        # Strategy 3: Extract rule from any leaf node with target label
        path = self._find_any_path_to_label(tree, target_label)
        if path and len(path) > 0:
            conditions = []
            for feature_name, threshold, op in path:
                if op == "<=":
                    conditions.append(f"{feature_name} <= {threshold:.4f}")
                else:
                    conditions.append(f"{feature_name} > {threshold:.4f}")
            return "IF " + " AND ".join(conditions) + f" THEN class = {target_label}"
        
        # Strategy 4: Generate rule from tree root to first leaf with target label
        # This is a fallback that always works
        rule = self._extract_rule_from_tree_structure(tree, target_label)
        if rule:
            return rule
        
        # Final fallback: Generate a simple rule based on cluster statistics
        return self._generate_statistical_rule(X, y, target_label)
    
    def _extract_all_paths_to_label(self, tree: DecisionTreeClassifier, 
                                    target_label: int) -> List[Dict]:
        """
        Extract all paths from root to leaves that predict target_label.
        Returns list of paths with their sample counts.
        Based on techniques from "Local Rule-Based Explanations of Black Box Decision Systems"
        """
        paths = []
        
        def traverse_tree(node_id, current_path):
            """Recursively traverse tree to find all paths to target label."""
            # Check if this is a leaf node
            if tree.tree_.children_left[node_id] == tree.tree_.children_right[node_id]:
                # Leaf node
                leaf_value = tree.tree_.value[node_id][0]
                predicted_label = np.argmax(leaf_value)
                n_samples = int(leaf_value[predicted_label])
                
                if predicted_label == target_label:
                    paths.append({
                        'path': current_path.copy(),
                        'n_samples': n_samples,
                        'leaf_node': node_id
                    })
                return
            
            # Internal node - continue traversal
            feature_idx = tree.tree_.feature[node_id]
            threshold = tree.tree_.threshold[node_id]
            
            if feature_idx < 0:
                return
            
            feature_name = self.feature_names[feature_idx] if feature_idx < len(self.feature_names) else f"feature_{feature_idx}"
            
            # Left child (<= threshold)
            left_path = current_path + [(feature_name, threshold, "<=")]
            traverse_tree(tree.tree_.children_left[node_id], left_path)
            
            # Right child (> threshold)
            right_path = current_path + [(feature_name, threshold, ">")]
            traverse_tree(tree.tree_.children_right[node_id], right_path)
        
        # Start traversal from root
        traverse_tree(0, [])
        return paths
    
    def _extract_rule_from_tree_structure(self, tree: DecisionTreeClassifier,
                                         target_label: int) -> Optional[str]:
        """
        Extract rule directly from tree structure by finding the shortest path
        to a leaf node that predicts target_label.
        """
        # Find all leaf nodes with target_label
        target_leaves = []
        for node_id in range(tree.tree_.node_count):
            if tree.tree_.children_left[node_id] == tree.tree_.children_right[node_id]:
                leaf_value = tree.tree_.value[node_id][0]
                if np.argmax(leaf_value) == target_label:
                    target_leaves.append(node_id)
        
        if not target_leaves:
            return None
        
        # Find shortest path to first target leaf
        target_leaf = target_leaves[0]
        path = []
        node_id = 0
        
        def find_path_to_leaf(current_node, target_leaf, current_path):
            if current_node == target_leaf:
                return current_path, True
            
            if tree.tree_.children_left[current_node] == tree.tree_.children_right[current_node]:
                return current_path, False  # Reached a different leaf
            
            feature_idx = tree.tree_.feature[current_node]
            threshold = tree.tree_.threshold[current_node]
            
            if feature_idx < 0:
                return current_path, False
            
            feature_name = self.feature_names[feature_idx] if feature_idx < len(self.feature_names) else f"feature_{feature_idx}"
            
            # Try left child
            left_path, found = find_path_to_leaf(
                tree.tree_.children_left[current_node], 
                target_leaf, 
                current_path + [(feature_name, threshold, "<=")]
            )
            if found:
                return left_path, True
            
            # Try right child
            right_path, found = find_path_to_leaf(
                tree.tree_.children_right[current_node],
                target_leaf,
                current_path + [(feature_name, threshold, ">")]
            )
            if found:
                return right_path, True
            
            return current_path, False
        
        path, found = find_path_to_leaf(node_id, target_leaf, [])
        if found and len(path) > 0:
            conditions = []
            for feature_name, threshold, op in path:
                if op == "<=":
                    conditions.append(f"{feature_name} <= {threshold:.4f}")
                else:
                    conditions.append(f"{feature_name} > {threshold:.4f}")
            return "IF " + " AND ".join(conditions) + f" THEN class = {target_label}"
        
        return None
    
    def _generate_statistical_rule(self, X: np.ndarray, y: np.ndarray, 
                                   target_label: int) -> str:
        """
        Generate a rule based on cluster statistics as a last resort.
        Uses feature means and standard deviations to create a simple rule.
        """
        # Find samples with target label
        label_mask = y == target_label
        if label_mask.sum() == 0:
            # If no samples with target label, use all samples
            target_X = X
        else:
            target_X = X[label_mask]
        
        # Get feature means and create simple thresholds
        feature_means = np.mean(target_X, axis=0)
        feature_stds = np.std(target_X, axis=0)
        
        # Use top 3 most variable features
        feature_variances = np.var(target_X, axis=0)
        top_features = np.argsort(feature_variances)[-3:][::-1]
        
        conditions = []
        for feat_idx in top_features:
            if feat_idx < len(self.feature_names):
                feature_name = self.feature_names[feat_idx]
                mean_val = feature_means[feat_idx]
                # Create a simple threshold rule
                conditions.append(f"{feature_name} <= {mean_val:.4f}")
        
        if conditions:
            return "IF " + " AND ".join(conditions) + f" THEN class = {target_label}"
        else:
            # Absolute fallback
            return f"IF (cluster conditions) THEN class = {target_label}"
    
    def _paths_to_rule(self, paths: List[List[Tuple[str, float, str]]], 
                      target_label: int, minimal: bool = False) -> str:
        """Convert tree paths to human-readable rule string.
        
        Never returns vague rules - raises error if paths are empty.
        """
        if not paths or len(paths) == 0:
            raise ValueError(f"Cannot generate rule: No valid paths found for target_label {target_label}")
        
        # Use the first (simplest) path for now
        # In production, you might want to find common conditions across paths
        path = paths[0]
        
        if not path or len(path) == 0:
            raise ValueError(f"Cannot generate rule: Empty path for target_label {target_label}")
        
        conditions = []
        for feature_name, threshold, op in path:
            if op == "<=":
                conditions.append(f"{feature_name} <= {threshold:.4f}")
            else:
                conditions.append(f"{feature_name} > {threshold:.4f}")
        
        rule = "IF " + " AND ".join(conditions) + f" THEN class = {target_label}"
        return rule
    
    def _find_counterfactual_rule(self, cluster_data: Dict, current_cluster_id: int,
                                  current_features: np.ndarray, current_label: int,
                                  X_train: np.ndarray, y_train: np.ndarray) -> Optional[str]:
        """Find counterfactual rule from nearest opposing cluster."""
        # Find clusters with different dominant labels
        opposing_clusters = []
        for cluster_id in np.unique(cluster_data['cluster_labels']):
            if cluster_id == current_cluster_id:
                continue
            
            cluster_mask = cluster_data['cluster_labels'] == cluster_id
            if cluster_mask.sum() < self.min_samples_split:
                continue
            
            cluster_labels = cluster_data['predictions'][cluster_mask]
            dominant_label = np.bincount(cluster_labels).argmax()
            
            if dominant_label != current_label:
                opposing_clusters.append({
                    'cluster_id': cluster_id,
                    'features': cluster_data['features'][cluster_mask],
                    'label': dominant_label,
                    'n_samples': cluster_mask.sum()
                })
        
        if not opposing_clusters:
            return None
        
        # Find nearest opposing cluster (by feature distance)
        current_mean = current_features.mean(axis=0)
        min_dist = np.inf
        nearest_cluster = None
        
        for opp_cluster in opposing_clusters:
            opp_mean = opp_cluster['features'].mean(axis=0)
            dist = np.linalg.norm(current_mean - opp_mean)
            if dist < min_dist:
                min_dist = dist
                nearest_cluster = opp_cluster
        
        if nearest_cluster is None:
            return None
        
        # Extract rule from nearest opposing cluster
        tree = DecisionTreeClassifier(
            max_depth=self.max_depth,
            min_samples_split=self.min_samples_split,
            random_state=42
        )
        tree.fit(nearest_cluster['features'], 
                np.full(len(nearest_cluster['features']), nearest_cluster['label']))
        
        counterfactual_rule = self._extract_rule_from_tree(
            tree, nearest_cluster['features'], nearest_cluster['label'], 
            is_explanation=False
        )
        
        return counterfactual_rule
    
    def extract_local_rules(self, influence_results: Dict, test_id: int,
                           X_train: np.ndarray, y_train: np.ndarray,
                           X_test: Optional[np.ndarray] = None,
                           top_k: int = 50, clustering_method: str = 'kmeans') -> Dict:
        """
        Complete pipeline: Extract local rules for a test instance.
        
        Args:
            influence_results: Results from calc_influence_dataset
            test_id: Test sample ID (index in test set)
            X_train: Training feature matrix
            y_train: Training labels
            X_test: Test feature matrix (optional, if None, assumes test_id is in training set)
            top_k: Number of top influential samples
            clustering_method: Clustering algorithm to use
            
        Returns:
            Dictionary with all extracted rules and metadata
        """
        # Step 1: Get influential samples
        helpful_indices, harmful_indices, helpful_infl, harmful_infl = \
            self.get_influential_samples(influence_results, test_id, top_k)
        
        # Step 2: Cluster influential samples
        cluster_data = self.cluster_influential_samples(
            X_train, helpful_indices, harmful_indices,
            helpful_infl, harmful_infl, clustering_method
        )
        
        # Step 3: Extract rules from each cluster
        rules = {}
        for cluster_id in np.unique(cluster_data['cluster_labels']):
            if cluster_id == -1:  # Skip noise cluster from DBSCAN
                continue
            rules[cluster_id] = self.extract_rules_from_cluster(
                cluster_data, cluster_id, X_train, y_train
            )
        
        # Get test sample prediction
        if X_test is not None and test_id < len(X_test):
            test_features = X_test[test_id:test_id+1]
        else:
            # Fallback: assume test_id refers to training set (for backward compatibility)
            test_features = X_train[test_id:test_id+1] if test_id < len(X_train) else None
        
        if test_features is None:
            # Use the result from influence_results
            test_pred = np.array([influence_results[str(test_id)]['label']])
        else:
            test_pred, _ = self.get_model_predictions(test_features)
        
        return {
            'test_id': test_id,
            'test_prediction': int(test_pred[0]),
            'helpful_samples': helpful_indices.tolist(),
            'harmful_samples': harmful_indices.tolist(),
            'n_clusters': len(rules),
            'clusters': rules,
            'cluster_data': {
                'cluster_labels': cluster_data['cluster_labels'].tolist(),
                'influence_signs': cluster_data['influence_signs'].tolist()
            }
        }
    
    def extract_local_rules_from_csv(self, csv_path: str, test_id: int,
                                    X_train: np.ndarray, y_train: np.ndarray,
                                    X_test: Optional[np.ndarray] = None,
                                    top_k: int = 50, clustering_method: str = 'kmeans') -> Dict:
        """
        Complete pipeline: Extract local rules for a test instance from CSV file.
        
        Args:
            csv_path: Path to CSV file with columns: train_id, test_id, influence
            test_id: Test sample ID (index in test set)
            X_train: Training feature matrix
            y_train: Training labels
            X_test: Test feature matrix (optional, if None, assumes test_id is in training set)
            top_k: Number of top influential samples
            clustering_method: Clustering algorithm to use
            
        Returns:
            Dictionary with all extracted rules and metadata
        """
        # Step 1: Get influential samples from CSV
        helpful_indices, harmful_indices, helpful_infl, harmful_infl = \
            self.get_influential_samples_from_csv(csv_path, test_id, top_k)
        
        # Step 2: Cluster influential samples
        cluster_data = self.cluster_influential_samples(
            X_train, helpful_indices, harmful_indices,
            helpful_infl, harmful_infl, clustering_method
        )
        
        # Step 3: Extract rules from each cluster
        rules = {}
        for cluster_id in np.unique(cluster_data['cluster_labels']):
            if cluster_id == -1:  # Skip noise cluster from DBSCAN
                continue
            rules[cluster_id] = self.extract_rules_from_cluster(
                cluster_data, cluster_id, X_train, y_train
            )
        
        # Get test sample prediction
        if X_test is not None and test_id < len(X_test):
            test_features = X_test[test_id:test_id+1]
        else:
            # Fallback: assume test_id refers to training set (for backward compatibility)
            test_features = X_train[test_id:test_id+1] if test_id < len(X_train) else None
        
        if test_features is None:
            # Try to get prediction from model using a sample
            # This shouldn't happen in normal usage
            test_pred = np.array([0])  # Default
        else:
            test_pred, _ = self.get_model_predictions(test_features)
        
        return {
            'test_id': test_id,
            'test_prediction': int(test_pred[0]),
            'helpful_samples': helpful_indices.tolist(),
            'harmful_samples': harmful_indices.tolist(),
            'n_clusters': len(rules),
            'clusters': rules,
            'cluster_data': {
                'cluster_labels': cluster_data['cluster_labels'].tolist(),
                'influence_signs': cluster_data['influence_signs'].tolist()
            }
        }


    def visualize_decision_tree(self, tree: DecisionTreeClassifier, cluster_id: int,
                                feature_names: Optional[List[str]] = None,
                                max_depth: int = None, figsize=(20, 10)):
        """Visualize the decision tree for a cluster.
        
        Args:
            tree: Fitted DecisionTreeClassifier
            cluster_id: ID of the cluster
            feature_names: List of feature names (uses self.feature_names if None)
            max_depth: Maximum depth to show (uses tree.max_depth if None)
            figsize: Figure size tuple
        """
        if feature_names is None:
            feature_names = self.feature_names
        
        if max_depth is None:
            max_depth = tree.max_depth if hasattr(tree, 'max_depth') else 5
        
        fig, ax = plt.subplots(figsize=figsize)
        plot_tree(tree, feature_names=feature_names, 
                 class_names=[f"Class {i}" for i in range(tree.n_classes_)],
                 filled=True, rounded=True, fontsize=10, max_depth=max_depth, ax=ax)
        ax.set_title(f"Decision Tree for Cluster {cluster_id}", fontsize=16, fontweight='bold')
        plt.tight_layout()
        return fig
    
    def visualize_sample_path(self, tree: DecisionTreeClassifier, sample: np.ndarray,
                              sample_label: int, cluster_id: int,
                              feature_names: Optional[List[str]] = None):
        """Visualize the path a sample takes through the decision tree.
        
        Args:
            tree: Fitted DecisionTreeClassifier
            sample: Single sample (1D array)
            sample_label: True label of the sample
            cluster_id: ID of the cluster
            feature_names: List of feature names (uses self.feature_names if None)
        
        Returns:
            Dictionary with path information and visualization
        """
        if feature_names is None:
            feature_names = self.feature_names
        
        sample = sample.reshape(1, -1)
        prediction = tree.predict(sample)[0]
        decision_path = tree.decision_path(sample)
        node_indicator = decision_path.toarray()[0]
        
        # Get path nodes
        path_nodes = np.where(node_indicator == 1)[0]
        leaf_node = tree.apply(sample)[0]
        
        # Extract path conditions
        path_conditions = []
        for node_id in path_nodes:
            if node_id == leaf_node:
                break
            if tree.tree_.children_left[node_id] != tree.tree_.children_right[node_id]:  # Not a leaf
                feature_idx = tree.tree_.feature[node_id]
                threshold = tree.tree_.threshold[node_id]
                if feature_idx >= 0:
                    feature_name = feature_names[feature_idx] if feature_idx < len(feature_names) else f"feature_{feature_idx}"
                    sample_value = sample[0][feature_idx]
                    if sample_value <= threshold:
                        path_conditions.append({
                            'node': node_id,
                            'feature': feature_name,
                            'threshold': threshold,
                            'sample_value': sample_value,
                            'condition': f"{feature_name} <= {threshold:.4f}",
                            'direction': 'left'
                        })
                    else:
                        path_conditions.append({
                            'node': node_id,
                            'feature': feature_name,
                            'threshold': threshold,
                            'sample_value': sample_value,
                            'condition': f"{feature_name} > {threshold:.4f}",
                            'direction': 'right'
                        })
        
        # Get leaf node info
        leaf_value = tree.tree_.value[leaf_node][0]
        leaf_class = np.argmax(leaf_value)
        leaf_samples = int(leaf_value[leaf_class])
        
        return {
            'cluster_id': cluster_id,
            'sample': sample[0].tolist(),
            'true_label': int(sample_label),
            'predicted_label': int(prediction),
            'leaf_node': int(leaf_node),
            'path_nodes': path_nodes.tolist(),
            'path_conditions': path_conditions,
            'leaf_class': int(leaf_class),
            'leaf_samples': int(leaf_samples),
            'path_string': " → ".join([c['condition'] for c in path_conditions]) + f" → Class {leaf_class}"
        }
    
    def print_tree_text(self, tree: DecisionTreeClassifier, 
                       feature_names: Optional[List[str]] = None,
                       max_depth: int = None):
        """Print the decision tree in text format.
        
        Args:
            tree: Fitted DecisionTreeClassifier
            feature_names: List of feature names (uses self.feature_names if None)
            max_depth: Maximum depth to show
        """
        if feature_names is None:
            feature_names = self.feature_names
        
        if max_depth is None:
            max_depth = tree.max_depth if hasattr(tree, 'max_depth') else 10
        
        tree_text = export_text(tree, feature_names=feature_names, max_depth=max_depth)
        print(tree_text)
        return tree_text<|MERGE_RESOLUTION|>--- conflicted
+++ resolved
@@ -29,12 +29,7 @@
     """
     
     def __init__(self, model, feature_names: List[str], n_clusters: int = 3, 
-<<<<<<< HEAD
                  max_depth: int = 5, min_samples_split: int = 10, device='cpu'):
-=======
-                 max_depth: int = 5, min_samples_split: int = 10,
-                 categorical_indices: Optional[List[int]] = None):
->>>>>>> 96f7a19e
         """
         Args:
             model: Trained TabNet model (wrapped with TabNetWrapper)
